#!/usr/bin/env python3
import codecs
import os.path

from setuptools import setup, find_packages

here = os.path.abspath(os.path.dirname(__file__))

with open(os.path.join(here, "README.rst"), encoding="utf-8") as f:
    long_description = f.read()

setup(
    name="aioxmpp",
<<<<<<< HEAD
    version="0.3",
=======
    version="0.4.0",
>>>>>>> 6752155c
    description="Pure-python XMPP library for asyncio",
    long_description=long_description,
    url="https://github.com/horazont/aioxmpp",
    author="Jonas Wielicki",
    author_email="jonas@wielicki.name",
    license="Apache20",
    classifiers=[
        "Development Status :: 3 - Alpha",
        "Intended Audience :: Developers",
        "Operating System :: POSIX",
        "Programming Language :: Python :: 3 :: Only",
        "Programming Language :: Python :: 3.3",
        "Programming Language :: Python :: 3.4",
        "Topic :: Communications :: Chat",
    ],
    keywords="asyncio xmpp library",
    install_requires=['dnspython3',
                      'lxml',
                      'orderedset',
                      'pyOpenSSL',
                      'pyasn1',
                      'pyasn1_modules',
                      'tzlocal'],
    packages=find_packages(exclude=["tests*"])
)<|MERGE_RESOLUTION|>--- conflicted
+++ resolved
@@ -11,11 +11,7 @@
 
 setup(
     name="aioxmpp",
-<<<<<<< HEAD
-    version="0.3",
-=======
     version="0.4.0",
->>>>>>> 6752155c
     description="Pure-python XMPP library for asyncio",
     long_description=long_description,
     url="https://github.com/horazont/aioxmpp",
