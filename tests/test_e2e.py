--- conflicted
+++ resolved
@@ -118,12 +118,9 @@
     def test_handle_malformed_iq_error_gracefully(self):
         c = yield from self.provisioner.get_connected_client()
 
-<<<<<<< HEAD
-=======
         if c.stream.sm_enabled:
             raise unittest.SkipTest("this test breaks with SM")
 
->>>>>>> 6bd49420
         @asyncio.coroutine
         def handler(iq):
             # this is awful, but does the trick
@@ -155,12 +152,9 @@
     def test_handle_id_less_IQ_request_gracefully(self):
         c = yield from self.provisioner.get_connected_client()
 
-<<<<<<< HEAD
-=======
         if c.stream.sm_enabled:
             raise unittest.SkipTest("this test breaks with SM")
 
->>>>>>> 6bd49420
         # let’s get even more brutal here
         c.stream._xmlstream.data_received(
             "<iq type='get' to='{}'/>".format(c.local_jid).encode('utf-8')
