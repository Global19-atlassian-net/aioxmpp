--- conflicted
+++ resolved
@@ -2200,19 +2200,9 @@
         )
 
     def test_init_takes_no_arguments(self):
-<<<<<<< HEAD
-        with self.assertRaisesRegex(
-                TypeError,
-                r"takes no (parameters|arguments)"):
-            xso.XSO("foo")
-        with self.assertRaisesRegex(
-                TypeError,
-                r"takes no (parameters|arguments)"):
-=======
         with self.assertRaises(TypeError):
             xso.XSO("foo")
         with self.assertRaises(TypeError):
->>>>>>> 6bd49420
             xso.XSO(bar="foo")
 
     def test_init_forwards_to_base_class(self):
